/**
 * API client for interacting with the recipe backend
 */

const API_BASE_URL = import.meta.env.VITE_API_URL || 'http://localhost:8000';

// ============================================================================
// Types
// ============================================================================

export interface User {
  id: number;
  supabase_uid: string;
  email: string;
  name?: string;
  created_at: string;
}

export interface Restaurant {
  id: number;
  name: string;
  description?: string;
  created_at: string;
  logoDataUrl?: string;
  primaryColor?: string;
  accentColor?: string;
}

export interface Menu {
  id: number;
  restaurant_id: number;
  name: string;
  description?: string;
  menu_active: number;
  created_at: string;
}

export interface MenuSection {
  id: number;
  menu_id: number;
  name: string;
  position?: number | null;
  created_at: string;
}

export interface RecipeSectionLink {
  menu_id: number;
  menu_name: string;
  section_id: number;
  section_name: string;
  section_position?: number | null;
  recipe_position?: number | null;
}

export interface RestaurantMenuSectionsResponse {
  menu: Menu;
  sections: MenuSection[];
}

export type AllergenConfidence = "confirmed" | "likely" | "possible" | "predicted";

export interface RecipeIngredient {
  ingredient_id: number;
  ingredient_name: string;
  quantity?: number;
  unit?: string;
  notes?: string;
  allergens: Array<{
    code: string;
    name: string;
<<<<<<< HEAD
    certainty?: string;
    canonical_code?: string | null;
    canonical_name?: string | null;
    family_code?: string | null;
    family_name?: string | null;
    marker_type?: string | null;
=======
    certainty?: AllergenConfidence;
>>>>>>> fea62592
  }>;
  confirmed: boolean;
  substitution?: {
    alternative: string;
    surcharge?: string | null;
  };
}

export interface Recipe {
  id: number;
  restaurant_id: number;
  name: string;
  description?: string;
  instructions?: string;
  serving_size?: string;
  price?: string;
  image?: string;
  options?: string | null;
  special_notes?: string | null;
  prominence_score?: number | null;
  confirmed: boolean;
  is_on_menu: boolean;
  created_at: string;
  sections: RecipeSectionLink[];
  ingredients: RecipeIngredient[];
}

export interface CreateRecipeIngredient {
  ingredient_id: number;
  quantity?: number;
  unit?: string;
  notes?: string;
  confirmed?: boolean;
  substitution?: {
    alternative: string;
    surcharge?: string | null;
  };
}

export interface CreateRecipeRequest {
  restaurant_id: number;
  name: string;
  description?: string;
  instructions?: string;
  serving_size?: string;
  price?: string;
  image?: string;
  ingredients?: CreateRecipeIngredient[];
  options?: string;
  special_notes?: string;
  prominence_score?: number;
  confirmed?: boolean;
  is_on_menu?: boolean;
  menu_section_ids?: number[];
}

export interface UpdateRecipeRequest {
  name?: string;
  description?: string;
  instructions?: string;
  serving_size?: string;
  price?: string;
  image?: string;
  options?: string;
  special_notes?: string;
  prominence_score?: number;
  confirmed?: boolean;
  is_on_menu?: boolean;
  menu_section_ids?: number[];
}

export type MenuUploadSourceType = 'pdf' | 'image' | 'url';

export interface MenuUploadStageStatus {
  stage: string;
  status: string;
  started_at?: string;
  completed_at?: string;
  error_message?: string;
  details?: string;
}

export interface MenuUploadRecipeLink {
  recipe_id: number;
  stage: string;
}

export interface MenuUpload {
  id: number;
  restaurant_id?: number;
  user_id?: number;
  source_type: MenuUploadSourceType;
  source_value: string;
  status: string;
  error_message?: string;
  created_at: string;
  updated_at: string;
  stage0_completed_at?: string;
  stage1_completed_at?: string;
  stage2_completed_at?: string;
  stages: MenuUploadStageStatus[];
  recipes: MenuUploadRecipeLink[];
}

export interface MenuUploadCreateResponse extends MenuUpload {
  created_recipe_ids: number[];
}

export interface CreateMenuUploadParams {
  restaurantId: number;
  sourceType: MenuUploadSourceType;
  userId?: number;
  url?: string;
  file?: File;
}

// ============================================================================
// API Functions
// ============================================================================

async function fetchAPI(endpoint: string, options: RequestInit = {}) {
  const url = `${API_BASE_URL}${endpoint}`;

  const isFormData = options.body instanceof FormData;
  const providedHeaders = options.headers;
  let headers: HeadersInit | undefined = providedHeaders;

  if (!isFormData) {
    if (!headers) {
      headers = { 'Content-Type': 'application/json' };
    } else if (headers instanceof Headers) {
      headers.set('Content-Type', 'application/json');
    } else if (Array.isArray(headers)) {
      headers = [...headers, ['Content-Type', 'application/json']];
    } else {
      headers = { 'Content-Type': 'application/json', ...headers };
    }
  }

  const response = await fetch(url, {
    ...options,
    headers,
  });

  if (!response.ok) {
    const error = await response.json().catch(() => ({ detail: response.statusText }));
    // Log the full error for debugging
    console.error('API Error Details:', {
      status: response.status,
      endpoint,
      error,
    });
    // Handle validation errors (422) specially
    if (response.status === 422 && error.detail) {
      const validationErrors = Array.isArray(error.detail) 
        ? error.detail.map((e: any) => `${e.loc?.join('.')}: ${e.msg}`).join(', ')
        : error.detail;
      throw new Error(`Validation error: ${validationErrors}`);
    }
    throw new Error(error.detail || `API error: ${response.status}`);
  }

  return response.json();
}

// ============================================================================
// User API
// ============================================================================

export async function syncUser(supabaseUid: string, email: string, name?: string): Promise<User> {
  const payload = {
    supabase_uid: supabaseUid,
    email,
    name,
  };
  console.log('Syncing user with payload:', payload);
  return fetchAPI('/users/sync', {
    method: 'POST',
    body: JSON.stringify(payload),
  });
}

// ============================================================================
// Restaurant API
// ============================================================================

export async function createRestaurant(
  name: string,
  userId: number,
  description?: string
): Promise<Restaurant> {
  return fetchAPI('/restaurants', {
    method: 'POST',
    body: JSON.stringify({
      name,
      user_id: userId,
      description,
    }),
  });
}

export async function getUserRestaurants(userId: number): Promise<Restaurant[]> {
  return fetchAPI(`/restaurants/user/${userId}`);
}

export async function updateRestaurant(
  restaurantId: number,
  updates: {
    name?: string;
    description?: string;
    logoDataUrl?: string | null;
    primaryColor?: string | null;
    accentColor?: string | null;
  }
): Promise<Restaurant> {
  return fetchAPI(`/restaurants/${restaurantId}`, {
    method: 'PUT',
    body: JSON.stringify({
      name: updates.name,
      description: updates.description,
      logo_data_url: updates.logoDataUrl,
      primary_color: updates.primaryColor,
      accent_color: updates.accentColor,
    }),
  });
}

export async function deleteRestaurant(restaurantId: number) {
  return fetchAPI(`/restaurants/${restaurantId}`, {
    method: 'DELETE',
  });
}

// ============================================================================
// Menu API
// ============================================================================

export async function createMenu(
  restaurantId: number,
  name: string,
  description?: string,
  menuActive: number = 1
): Promise<Menu> {
  return fetchAPI('/menus', {
    method: 'POST',
    body: JSON.stringify({
      restaurant_id: restaurantId,
      name,
      description,
      menu_active: menuActive,
    }),
  });
}

export async function getRestaurantMenus(restaurantId: number): Promise<Menu[]> {
  return fetchAPI(`/menus/restaurant/${restaurantId}`);
}

export async function getRestaurantMenuSections(
  restaurantId: number,
): Promise<RestaurantMenuSectionsResponse> {
  return fetchAPI(`/restaurants/${restaurantId}/menu-sections`);
}

export async function updateRestaurantMenuSections(
  restaurantId: number,
  sections: Array<{ id?: number; name: string; position?: number | null }>,
): Promise<RestaurantMenuSectionsResponse> {
  return fetchAPI(`/restaurants/${restaurantId}/menu-sections`, {
    method: 'PUT',
    body: JSON.stringify({ sections }),
  });
}

// ============================================================================
// Recipe API
// ============================================================================

export async function createRecipe(recipeData: CreateRecipeRequest): Promise<Recipe> {
  return fetchAPI('/recipes', {
    method: 'POST',
    body: JSON.stringify(recipeData),
  });
}

export async function getRecipe(recipeId: number): Promise<Recipe> {
  return fetchAPI(`/recipes/${recipeId}`);
}

export async function getRestaurantRecipes(restaurantId: number): Promise<Recipe[]> {
  return fetchAPI(`/recipes/restaurant/${restaurantId}`);
}

export async function updateRecipe(recipeId: number, updates: UpdateRecipeRequest): Promise<Recipe> {
  return fetchAPI(`/recipes/${recipeId}`, {
    method: 'PUT',
    body: JSON.stringify(updates),
  });
}

export async function deleteRecipe(recipeId: number): Promise<void> {
  return fetchAPI(`/recipes/${recipeId}`, {
    method: 'DELETE',
  });
}

export async function addRecipeIngredient(
  recipeId: number,
  ingredient: CreateRecipeIngredient
): Promise<void> {
  return fetchAPI(`/recipes/${recipeId}/ingredients`, {
    method: 'POST',
    body: JSON.stringify(ingredient),
  });
}

export async function updateRecipeIngredient(
  recipeId: number,
  ingredientId: number,
  updates: Partial<CreateRecipeIngredient>
): Promise<void> {
  return fetchAPI(`/recipes/${recipeId}/ingredients/${ingredientId}`, {
    method: 'PUT',
    body: JSON.stringify(updates),
  });
}

// ============================================================================
// Menu upload API
// ============================================================================

export async function createMenuUpload(params: CreateMenuUploadParams): Promise<MenuUploadCreateResponse> {
  const formData = new FormData();
  formData.append('restaurant_id', params.restaurantId.toString());
  formData.append('source_type', params.sourceType);

  if (params.userId) {
    formData.append('user_id', params.userId.toString());
  }

  if (params.sourceType === 'url') {
    if (!params.url) {
      throw new Error('URL is required for URL uploads');
    }
    formData.append('url', params.url);
  } else {
    if (!params.file) {
      throw new Error('File is required for this upload type');
    }
    formData.append('file', params.file);
  }

  return fetchAPI('/menu-uploads', {
    method: 'POST',
    body: formData,
  });
}

export async function getMenuUpload(uploadId: number): Promise<MenuUpload> {
  return fetchAPI(`/menu-uploads/${uploadId}`);
}

export async function listMenuUploads(restaurantId: number): Promise<MenuUpload[]> {
  return fetchAPI(`/menu-uploads/restaurant/${restaurantId}`);
}
<|MERGE_RESOLUTION|>--- conflicted
+++ resolved
@@ -68,16 +68,12 @@
   allergens: Array<{
     code: string;
     name: string;
-<<<<<<< HEAD
     certainty?: string;
     canonical_code?: string | null;
     canonical_name?: string | null;
     family_code?: string | null;
     family_name?: string | null;
     marker_type?: string | null;
-=======
-    certainty?: AllergenConfidence;
->>>>>>> fea62592
   }>;
   confirmed: boolean;
   substitution?: {
