--- conflicted
+++ resolved
@@ -73,16 +73,12 @@
   allergens?: Array<{
     code: string;
     name: string;
-<<<<<<< HEAD
     certainty?: string;
     canonicalCode?: string | null;
     canonicalName?: string | null;
     familyCode?: string | null;
     familyName?: string | null;
     markerType?: string | null;
-=======
-    certainty?: AllergenConfidence;
->>>>>>> fea62592
   }>;
   dietaryInfo?: string[];
   substitution?: {
@@ -103,16 +99,12 @@
     allergens: Array<{
       code: string;
       name: string;
-<<<<<<< HEAD
       certainty?: string;
       canonicalCode?: string | null;
       canonicalName?: string | null;
       familyCode?: string | null;
       familyName?: string | null;
       markerType?: string | null;
-=======
-      certainty?: AllergenConfidence;
->>>>>>> fea62592
     }>
   ) => void;
   onUpdateIngredientSubstitution: (
